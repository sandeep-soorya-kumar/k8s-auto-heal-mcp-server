--- conflicted
+++ resolved
@@ -16,18 +16,10 @@
   type: ClusterIP
   port: 80
 resources:
-  limits:
-<<<<<<< HEAD
     cpu: 5400m
     memory: 256Mi
   requests:
     cpu: 1620m
-=======
-    cpu: 1800m
-    memory: 256Mi
-  requests:
-    cpu: 540m
->>>>>>> 33d8936f
     memory: 128Mi
 autoscaling:
   enabled: false
