replicaCount: 1
image:
  repository: busybox
  pullPolicy: IfNotPresent
  tag: latest
nameOverride: ""
fullnameOverride: ""
serviceAccount:
  create: true
  annotations: {}
  name: ""
podAnnotations: {}
podSecurityContext: {}
securityContext: {}
service:
  type: ClusterIP
  port: 80
resources:
<<<<<<< HEAD
  limits:
    cpu: 48600m
    memory: 256Mi
  requests:
    cpu: 14580m
=======

    cpu: 16200m
>>>>>>> ba576941
    memory: 128Mi
  requests:
    cpu: 4860m
    memory: 64Mi

autoscaling:
  enabled: false
nodeSelector: {}
tolerations: []
affinity: {}
cpuStress:
  enabled: true
  intensity: 100
  duration: 60<|MERGE_RESOLUTION|>--- conflicted
+++ resolved
@@ -16,20 +16,12 @@
   type: ClusterIP
   port: 80
 resources:
-<<<<<<< HEAD
   limits:
     cpu: 48600m
     memory: 256Mi
   requests:
     cpu: 14580m
-=======
-
-    cpu: 16200m
->>>>>>> ba576941
     memory: 128Mi
-  requests:
-    cpu: 4860m
-    memory: 64Mi
 
 autoscaling:
   enabled: false
